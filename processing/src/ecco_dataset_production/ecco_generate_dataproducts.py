
from collections import defaultdict
import datetime
import fnmatch
import glob
import itertools
import json
import logging
import netCDF4
import numpy as np
import os
import tempfile
import pandas as pd
import uuid
import xarray as xr
import yaml

import ecco_v4_py

from .aws import ecco_aws_s3_cp
from . import ecco_dataset
from . import ecco_file
from . import ecco_grid
from . import ecco_mapping_factors
from . import ecco_metadata_store
from . import ecco_task
#from . import metadata


def ecco_make_granule( task, cfg,
    grid=None, mapping_factors=None, log_level=None, **kwargs):
    """Create PO.DAAC-ready ECCO granule per instructions provided in input task
    descriptor.

    Args:
        task (dict):
        cfg
    """

    log = logging.getLogger('edp.'+__name__)
    if log_level:
        log.setLevel(log_level)

    # ECCOTask object to answer some basic questions:
    this_task = ecco_task.ECCOTask(task)

    variable_datasets = []

    if this_task.is_latlon:
        log.info('generating %s ...', os.path.basename(this_task['granule']))
        for variable in this_task.variable_names:
            log.debug('... adding %s using:', variable)
            for infile in itertools.chain.from_iterable(this_task.variable_inputs(variable)):
                log.debug('    %s', infile)
            emdsds = ecco_dataset.ECCOMDSDataset(
                task=this_task, variable=variable, grid=grid,
                mapping_factors=mapping_factors, cfg=cfg, **kwargs)
            emdsds.drop_all_variables_except(variable)
            var_as_latlon_ds = emdsds.as_latlon(variable)
            variable_datasets.append(var_as_latlon_ds)
        merged_variable_dataset = xr.merge(variable_datasets)

    elif this_task.is_native:

        log.info('generating %s ...', os.path.basename(this_task['granule']))
        for variable in this_task.variable_names:

            log.debug('... adding %s using:', variable)
            for infile in itertools.chain.from_iterable(this_task.variable_inputs(variable)):
                log.debug('    %s', infile)
            emdsds = ecco_dataset.ECCOMDSDataset(
                task=this_task, variable=variable, grid=grid, cfg=cfg, **kwargs)
            emdsds.drop_all_variables_except(variable)
            emdsds.apply_land_mask_to_native_variable(variable)
            variable_datasets.append(emdsds)
        merged_variable_dataset = xr.merge([ds.ds for ds in variable_datasets])

    else:
        raise RuntimeError('Could not determine output granule type (latlon or native)')

    # set miscellaneous granule attributes and properties:
    merged_variable_dataset_with_ancillary_data = set_granule_ancillary_data(
        dataset=merged_variable_dataset, task=this_task,
        grid=grid, mapping_factors=mapping_factors, cfg=cfg)

    # append metadata:
    merged_variable_dataset_with_all_metadata, encoding = set_granule_metadata(
        dataset=merged_variable_dataset_with_ancillary_data,
        task=this_task, cfg=cfg)

    # write:
    if this_task.is_granule_local:
        if not os.path.exists(os.path.dirname(this_task['granule'])):
            os.makedirs(os.path.dirname(this_task['granule']))
        merged_variable_dataset_with_all_metadata.to_netcdf(
            this_task['granule'], encoding=encoding)
    else:
<<<<<<< HEAD

        with tempfile.TemporaryDirectory() as tmpdir:
            log.info('temporary directory created: %s ', tmpdir)

            _src = os.path.basename(this_task['granule'])
            _dest = this_task['granule']

            merged_variable_dataset_with_all_metadata.to_netcdf(
                os.path.join(tmpdir,_src), encoding=encoding)
        
            log.info('uploading %s to %s', os.path.join(tmpdir,_src), _dest)
            ecco_aws_s3_cp.aws_s3_cp( src=os.path.join(tmpdir,_src), dest=_dest, **kwargs)
            # temporary directory will self-destruct at end of with block

=======
        with tempfile.TemporaryDirectory() as tmpdir:
            _src = os.path.basename(this_task['granule'])
            _dest = this_task['granule']
            merged_variable_dataset_with_all_metadata.to_netcdf(
                os.path.join(tmpdir,_src), encoding=encoding)
            log.info('uploading %s to %s', os.path.join(tmpdir,_src), _dest)
            ecco_aws_s3_cp.aws_s3_cp( src=os.path.join(tmpdir,_src), dest=_dest, **kwargs)
>>>>>>> 5c7a29d6
    log.info('... done')


def set_granule_ancillary_data(
    dataset=None, task=None, grid=None, mapping_factors=None, cfg=None):
    """
    """
    # ensure consistent variable (array) representation:
    prec = cfg['array_precision'] if 'array_precision' in cfg else 'float64'
    ncfill = netCDF4.default_fillvals['f4'] if prec=='float32' else netCDF4.default_fillvals['f8']
    for var in dataset.data_vars:
        dataset[var].values = dataset[var].astype(eval('np.'+prec))
        dataset[var].attrs['valid_min'] = np.nanmin(dataset[var].values)
        dataset[var].attrs['valid_max'] = np.nanmax(dataset[var].values)
        dataset[var].values = np.where(np.isnan(dataset[var].values),ncfill,dataset[var].values)

    # time coordinate bounds:
    if all( [k in task['dynamic_metadata'] for k in
        ('time_coverage_start','time_coverage_end','time_coverage_center')]):
        # original ported code that doesn't work (raises
        # "IndexError: index 0 is out of bounds for axis 0 with size 0"):
        #dataset['time_bnds'] = []
        #dataset.time_bnds.values[0][0] = np.datetime64(task['dynamic_metadata']['time_coverage_start'])
        #dataset.time_bnds.values[0][1] = np.datetime64(task['dynamic_metadata']['time_coverage_end'])
        #dataset['time'] = []
        #dataset.time.values[0] = np.datetime64(task['dynamic_metadata']['time_coverage_center'])
        # possible solution:
        dataset.coords['time_bnds'] = (
        #dataset['time_bnds'] = (
            ('time','nv'),
            [[pd.Timestamp(task['dynamic_metadata']['time_coverage_start']),
              pd.Timestamp(task['dynamic_metadata']['time_coverage_end'])]])
            #[[np.datetime64(task['dynamic_metadata']['time_coverage_start']),
            #  np.datetime64(task['dynamic_metadata']['time_coverage_end'])]])
        dataset['time'] = (
            ('time'),
            [pd.Timestamp(task['dynamic_metadata']['time_coverage_center'])])
            #[np.datetime64(task['dynamic_metadata']['time_coverage_center'])])

    # per PO.DAAC request, if present, remove 'timestep' non-dimension
    # coordinate (value would have come from time string portion of input
    # filename(s), e.g., '732', '1428', etc.):
    try:
        dataset = dataset.drop_vars('timestep')
    except:
        pass

    # spatial coordinate bounds:
    if task.is_latlon:
        # assign lat/lon/depth bounds using data from mapping factors:
        dataset = dataset.assign_coords(
            {'latitude_bnds':(('latitude','nv'), mapping_factors.latitude_bounds)})
        dataset = dataset.assign_coords(
            {'longitude_bnds':(('longitude','nv'), mapping_factors.longitude_bounds)})
        if task.is_3d:
            dataset = dataset.assign_coords(
                {'Z_bnds':(('Z','nv'),mapping_factors.depth_bounds)})
    else: # task.is_native
        XC_bnds = grid.native_grid['XC_bnds']
        YC_bnds = grid.native_grid['YC_bnds']
        if XC_bnds.chunks is not None:
            XC_bnds.load()
        if YC_bnds.chunks is not None:
            YC_bnds.load()
        dataset = dataset.assign_coords(
            {"XC_bnds": (("tile","j","i","nb"), XC_bnds.data)})
            #{"XC_bnds": (("tile","j","i","nb"), grid.native_grid['XC_bnds'].data)})
        dataset = dataset.assign_coords(
            {"YC_bnds": (("tile","j","i","nb"), YC_bnds.data)})
            #{"YC_bnds": (("tile","j","i","nb"), grid.native_grid['YC_bnds'].data)})
        if task.is_3d:
            Z_bnds = grid.native_grid['Z_bnds']
            if Z_bnds.chunks is not None:
                Z_bnds.load()
            dataset = dataset.assign_coords(
                {"Z_bnds": (('k','nv'), Z_bnds.data)})
                #{'Z_bnds':(('k','nv'),mapping_factors.depth_bounds)})
    return dataset


def set_granule_metadata( dataset=None, task=None, cfg=None, **kwargs):
    """
    """
    log = logging.getLogger('edp.'+__name__)

    # get ecco metadata, wherever it may be:
    ecco_metadata_source = ecco_metadata_store.ECCOMetadataStore(
        metadata_loc=task['ecco_metadata_loc'], **kwargs)

    expected_metadata_source_identifiers = {
        'coord_1D':         ['coordinate_metadata_for_1D_datasets'],
        'coord_latlon':     ['coordinate_metadata_for_latlon_datasets'],
        'coord_native':     ['coordinate_metadata_for_native_datasets'],
        'coord_time':       ['time_coordinate_metadata'],
        'geometry_latlon':  ['geometry_metadata_for_latlon_datasets'],
        'geometry_native':  ['geometry_metadata_for_native_datasets'],
        'global_all':       ['global_metadata_for_all_datasets'],
        'global_latlon':    ['global_metadata_for_latlon_datasets'],
        'global_native':    ['global_metadata_for_native_datasets'],
        'groupings_1D':     ['groupings_for_1D_datasets'],
        'groupings_latlon': ['groupings_for_latlon_datasets'],
        'groupings_native': ['groupings_for_native_datasets'],
        'var_latlon':       ['variable_metadata_for_latlon_datasets'],
        'var_native':       ['variable_metadata','geometry_metadata_for_native_datasets']}

    all_metadata = defaultdict(list)
    for file in glob.glob(os.path.join(ecco_metadata_source.metadata_dir,'*.json')):
        for key,identifiers in expected_metadata_source_identifiers.items():
            if  any([fnmatch.fnmatch(file,match_string)
                    for match_string in ['*'+id+'.*' for id in identifiers]]):
                all_metadata[key].extend(json.load(open(file)))

    # variable-specific metadata:
    dataset, grouping_gcmd_keywords = ecco_v4_py.ecco_utils.add_variable_metadata(
        all_metadata['var_native'], dataset)
    if task.is_latlon:
        dataset, grouping_gcmd_keywords = ecco_v4_py.ecco_utils.add_variable_metadata(
            all_metadata['var_latlon'], dataset)

    # coordinate metadata:
    if task.is_latlon:
        dataset = ecco_v4_py.ecco_utils.add_coordinate_metadata(
            all_metadata['coord_latlon'],dataset)
    elif task.is_native:
        dataset = ecco_v4_py.ecco_utils.add_coordinate_metadata(
            all_metadata['coord_native'],dataset)

    # global metadata:
    dataset = ecco_v4_py.ecco_utils.add_global_metadata(
        all_metadata['global_all'], dataset, task['dynamic_metadata']['dimension'])
    if task.is_latlon:
        dataset = ecco_v4_py.ecco_utils.add_global_metadata(
            all_metadata['global_latlon'], dataset, task['dynamic_metadata']['dimension'])
        pass # tmp!!
    elif task.is_native:
        dataset = ecco_v4_py.ecco_utils.add_global_metadata(
            all_metadata['global_native'], dataset, task['dynamic_metadata']['dimension'])

    # time metadata:
    if 'time' in dataset.coords:
        dataset = ecco_v4_py.ecco_utils.add_coordinate_metadata(
            all_metadata['coord_time'], dataset)

    # global time and date-associated metadata:
    if 'mean' in task.averaging_period:
        dataset.attrs['time_coverage_start']= task['dynamic_metadata']['time_coverage_start']
        dataset.attrs['time_coverage_end']  = task['dynamic_metadata']['time_coverage_end']
    #TODO:
    #else:
    #    G.attrs['time_coverage_start'] = str(G.time.values[0])[0:19]
    #    G.attrs['time_coverage_end'] = str(G.time.values[0])[0:19]

    # production date/time ('YYYY-MM-DDThh:mm:ss', i.e., minus decimal seconds)
    current_time = datetime.datetime.now().isoformat().split('.')[0]
    dataset.attrs['date_created']           = current_time
    dataset.attrs['date_modified']          = current_time
    dataset.attrs['date_metadata_modified'] = current_time
    dataset.attrs['date_issued']            = current_time

    # some miscellaneous attributes sourced directly from cfg data:
    dataset.attrs['history']                    = cfg['history']
    dataset.attrs['geospatial_vertical_min']    = cfg['geospatial_vertical_min']
    dataset.attrs['product_time_coverage_start']= cfg['model_start_time']
    dataset.attrs['product_time_coverage_end']  = cfg['model_end_time']
    dataset.attrs['product_version']            = cfg['product_version']
    dataset.attrs['references']                 = cfg['references']
    dataset.attrs['source']                     = cfg['source']
    dataset.attrs['summary']                    = cfg['summary']    # more later...

    # remove upstream attribute assignments that aren't necessary/desirable:
    dataset.attrs.pop('original_mds_grid_dir',None) # assigned in ecco_v4_py.read_bin_llc
    dataset.attrs.pop('original_mds_var_dir',None)  # "                                 "

    # add coordinate attributes to all variables:
    var_coord_attrs = {}
    coord_set = set(['XC','YC','XG','YG','Z','Zp1','Zu','Zl','time'])
    for var in list(dataset.data_vars):
        var_coord_original = set(list(dataset[var].coords))
        set_intersect = var_coord_original.intersection(coord_set)
        var_coord_attrs[var] = ' '.join(set_intersect)

    # specific variable encodings:
    prec = cfg['array_precision'] if 'array_precision' in cfg else 'float64'
    ncfill = netCDF4.default_fillvals['f4'] if prec=='float32' else netCDF4.default_fillvals['f8']
    var_encoding = {}
    for var in list(dataset.data_vars):
        var_encoding[var] = {
            'zlib':True,
            'complevel':5,
            'shuffle':True,
            '_FillValue': ncfill}
        # per PO.DAAC request, overwrite default coordinates attribute:
        dataset[var].encoding['coordinates'] = var_coord_attrs[var]

    # specific coordinate encodings:
    coord_encoding = {}
    for coord in dataset.coords:
        # default:
        coord_encoding[coord] = {'_FillValue':None, 'dtype':'float32'}

        if dataset[coord].values.dtype==np.int32 or dataset[coord].values.dtype==np.int64:
            coord_encoding[coord]['dtype'] = 'int32'

        if coord=='time' or coord=='time_bnds':
            coord_encoding[coord]['dtype'] = 'int32'
            if 'units' in dataset[coord].attrs:
                # apply units as encoding for time...:
                coord_encoding[coord]['units'] = dataset[coord].attrs['units']
                # ... and remove from attributes list:
                del dataset[coord].attrs['units']
        elif coord == 'time_step':
            coord_encoding[coord]['dtype'] = 'int32'

    # merge encodings for variables and coordinates:
    encoding = var_encoding | coord_encoding

    # merge gcmd keywords:
    common_gcmd_keywords = dataset.keywords.split(',')
    gcmd_keywords = sorted(list(set(grouping_gcmd_keywords+common_gcmd_keywords)))  # as list
    gcmd_keywords = ', '.join(gcmd_keywords)                                        # as single cs string
    dataset.attrs['keywords'] = gcmd_keywords

    # uuid:
    dataset.attrs['uuid'] = str(uuid.uuid1())

    # add/append dataset grouping-specific comments if included in task metadata:
    try:
        if 'comment' in dataset.attrs.keys():
            dataset.attrs['comment'] = \
                ' '.join([dataset.attrs['comment'],task['dynamic_metadata']['comment']])
        else:
            dataset.attrs['comment'] = task['dynamic_metadata']['comment']
    except:
        pass
    dataset.time.attrs['long_name'] = task['dynamic_metadata']['time_long_name']
    dataset.attrs['time_coverage_duration'] = task['dynamic_metadata']['time_coverage_duration']
    dataset.attrs['time_coverage_resolution'] = task['dynamic_metadata']['time_coverage_resolution']
    dataset.attrs['product_name'] = os.path.basename(task['granule'])
    dataset.attrs['summary'] = ' '.join([task['dynamic_metadata']['summary'],dataset.attrs['summary']])

    # optional PO.DAAC metadata:
    try:
        # first, locate podaac metadata source file in ecco metadata directory:
        pm = pd.read_csv( os.path.join(
            task['ecco_metadata_loc'], cfg['podaac_metadata_filename']))
        # get PO.DAAC metadata (row) corresponding to 'DATASET.FILENAME' column
        # element that matches "generic" granule file string (i.e., without date and
        # version):
        granule_filestr = ecco_file.ECCOGranuleFilestr(os.path.basename(task['granule']))
        granule_filestr.date = None
        granule_filestr.version = None
        pm_row_for_this_granule = pm[pm['DATASET.FILENAME'].str.match(granule_filestr.re_filestr)]
        if len(pm_row_for_this_granule) != 1:
            e1 = f'granule regular expression, {granule_filestr.re_filestr},'
            if not len(pm_row_for_this_granule):
                e2 = 'did not match any PO.DAAC DATASET.FILENAME column elements.'
            else:
                e2 = 'matched more that one PO.DAAC DATASET.FILENAME column element.'
            raise RuntimeError(' '.join([e1,e2]))
        dataset.attrs['id'] = \
            pm_row_for_this_granule['DATASET.PERSISTENT_ID'].iloc[0].\
            replace('PODAAC-',f"{cfg['doi_prefix']}/")
        dataset.attrs['metadata_link'] = \
            cfg['metadata_link_root'] + \
            pm_row_for_this_granule['DATASET.SHORT_NAME'].iloc[0]
        dataset.attrs['title'] = \
            pm_row_for_this_granule['DATASET.LONG_NAME'].iloc[0]
        # additional specific PO.DAAC metadata request:
        dataset.attrs['coordinates_comment'] = \
            "Note: the global 'coordinates' attribute describes auxillary coordinates."
    except:
        log.info('Skipping PO.DAAC metadata inclusion')
        pass

    dataset.attrs = dict(sorted(dataset.attrs.items(),key = lambda x : x[0].casefold()))

    return (dataset,encoding)


def generate_dataproducts( tasklist, cfgfile,
    log_level=None, **kwargs):
    """Generate PO.DAAC-ready ECCO granule(s) for all tasks in tasklist.

    Args:
        tasklist: (Path and) name of json-formatted file containing list of
            ECCO dataset generation task descriptions, generated by
            create_job_task_list. See that function for formats and details.
        cfgfile (str): (Path and) filename of ECCO Dataset Production
            configuration file.
        log_level (str): Optional local logging level ('DEBUG', 'INFO',
            'WARNING', 'ERROR' or 'CRITICAL').  If called by a top-level
            application, the default will be that of the parent logger ('edp'),
            or 'WARNING' if called in standalone mode.
        **kwargs: Depending on run context:
            keygen (str): If tasklist descriptors reference AWS S3 endpoints and
                if running in JPL domain, (path and) name of federated login key
                generation script (e.g.,
                /usr/local/bin/aws-login-pub.darwin.amd64)
            profile (str): Optional profile name to be used in combination
                with keygen (e.g., 'saml-pub', 'default', etc.)

    Returns:
        PO.DAAC-ready ECCO granule(s) to location(s) defined in tasklist.

    """
    log = logging.getLogger('edp'+__name__)
    if log_level:
        log.setLevel(log_level)

    log.info('Parsing configuration file...')
    cfg = yaml.safe_load(open(cfgfile))
    log.debug('configuration key value pairs:')
    for k,v in cfg.items():
        log.debug('%s: %s', k, v)
    log.info('...done parsing configuration file.')

    shared_ecco_grid = shared_ecco_mapping_factors = None

    for task in json.load(open(tasklist)):

        # Assuming all tasks share the same ECCO grid and mapping factors
        # references then, for performance reasons, create ECCOGrid and
        # ECCOMappingFactors objects up-front (using the first task descriptor)
        # to be shared by all granule creation tasks:
        if not shared_ecco_grid and not shared_ecco_mapping_factors:
            shared_ecco_grid = ecco_grid.ECCOGrid(task=task)
            shared_ecco_mapping_factors = ecco_mapping_factors.ECCOMappingFactors(task=task)

        try:
            ecco_make_granule( task, cfg,
                grid=shared_ecco_grid, mapping_factors=shared_ecco_mapping_factors,
                log_level=log_level, **kwargs)
        except Exception as e:
            # just log the error and continue
            log.error('Error encountered during generation of %s: %s', task['granule'], e)
<|MERGE_RESOLUTION|>--- conflicted
+++ resolved
@@ -95,30 +95,15 @@
         merged_variable_dataset_with_all_metadata.to_netcdf(
             this_task['granule'], encoding=encoding)
     else:
-<<<<<<< HEAD
-
         with tempfile.TemporaryDirectory() as tmpdir:
-            log.info('temporary directory created: %s ', tmpdir)
-
-            _src = os.path.basename(this_task['granule'])
-            _dest = this_task['granule']
-
-            merged_variable_dataset_with_all_metadata.to_netcdf(
-                os.path.join(tmpdir,_src), encoding=encoding)
-        
-            log.info('uploading %s to %s', os.path.join(tmpdir,_src), _dest)
-            ecco_aws_s3_cp.aws_s3_cp( src=os.path.join(tmpdir,_src), dest=_dest, **kwargs)
             # temporary directory will self-destruct at end of with block
-
-=======
-        with tempfile.TemporaryDirectory() as tmpdir:
             _src = os.path.basename(this_task['granule'])
             _dest = this_task['granule']
             merged_variable_dataset_with_all_metadata.to_netcdf(
                 os.path.join(tmpdir,_src), encoding=encoding)
             log.info('uploading %s to %s', os.path.join(tmpdir,_src), _dest)
             ecco_aws_s3_cp.aws_s3_cp( src=os.path.join(tmpdir,_src), dest=_dest, **kwargs)
->>>>>>> 5c7a29d6
+
     log.info('... done')
 
 
